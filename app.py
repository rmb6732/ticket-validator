--- conflicted
+++ resolved
@@ -30,13 +30,10 @@
 
 
 def process_tickets(daily_file, tickets_file):
-<<<<<<< HEAD
-    daily_tickets = validate_csv(daily_file, ['short_description'])
-    tickets = validate_csv(tickets_file, ['Controlling Object Name', 'Origin Alarm Time', 'Alarm Text'])
-=======
+
     daily_tickets = validate_csv(daily_file, ['short_description', 'ALARMS'])
     tickets = validate_csv(tickets_file, ['Controlling Object Name', 'Alarm Time', 'Alarm Text'])
->>>>>>> 6510c43f
+
 
     daily_tickets = daily_tickets.with_columns(
         pl.col('short_description')
@@ -101,11 +98,7 @@
     st.set_page_config(page_title="Ticket Validator", layout="wide")
     init_streamlit_comm()
 
-<<<<<<< HEAD
-    '''st.markdown("""
-=======
     st.markdown("""
->>>>>>> 6510c43f
     <style>
     /* Center align headers and content for the tabular data */
     .stDataFrame [data-testid='stDataFrame'] table {
@@ -144,11 +137,8 @@
         text-align: center;
     }
     </style>
-<<<<<<< HEAD
-    """, unsafe_allow_html=True)'''
-=======
+
     """, unsafe_allow_html=True)
->>>>>>> 6510c43f
 
     st.title("🎫 Ticket Validation Tool")
     st.markdown("Upload **Daily Tickets** and **Tickets** CSV files to process validation.")
@@ -253,11 +243,8 @@
                 autosize=True,
                 height=560,
                 margin=dict(t=140, b=40, l=10, r=40),
-<<<<<<< HEAD
                 legend=dict(orientation="v", y=1, x=0.61, xanchor="left", font=dict(color=text_color)
-=======
-                legend=dict(orientation="v", y=1, x=0.6, xanchor="left", font=dict(color=text_color)
->>>>>>> 6510c43f
+
                 ),
                 paper_bgcolor=bg_color,
                 plot_bgcolor=bg_color
@@ -325,11 +312,6 @@
 
             ascending = sort_order == "Ascending"
             sorted_tabular = tabular.sort_values(by=sort_column, ascending=ascending)
-
-<<<<<<< HEAD
-            #st.dataframe(sorted_tabular, use_container_width=True)
-
-            #testing plotly table
 
             fig = go.Figure(data=[go.Table(
                 header=dict(
@@ -350,9 +332,7 @@
             )
 
             st.plotly_chart(fig, use_container_width=True)
-=======
-            st.dataframe(sorted_tabular, use_container_width=True)
->>>>>>> 6510c43f
+
 
     st.markdown("---")
     st.subheader("🧠 Explore Your Data (Interactive)")
